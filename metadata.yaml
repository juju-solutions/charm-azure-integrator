name: azure-integrator
display-name: Azure Integrator
summary: |
  Proxy charm to enable Azure integrations via Juju relations.
description: |
  This charm can grant select permissions to instances of applications
  related to it which enable integration with Azure specific features,
  such as firewalls, load balancing, block storage, object storage, etc.
<<<<<<< HEAD
docs: https://discourse.charmhub.io/t/azure-integrator-doc-index/6101
=======
docs: https://discourse.charmhub.io/t/azure-integrator-docs-index/6218
>>>>>>> 3f263731
maintainers: ['Cory Johns <johnsca@gmail.com>']
series:
  - focal
  - bionic
  - xenial
tags: ['azure', 'native', 'integration']
provides:
  clients:
    interface: azure-integration
  lb-consumers:
    interface: loadbalancer<|MERGE_RESOLUTION|>--- conflicted
+++ resolved
@@ -6,11 +6,7 @@
   This charm can grant select permissions to instances of applications
   related to it which enable integration with Azure specific features,
   such as firewalls, load balancing, block storage, object storage, etc.
-<<<<<<< HEAD
-docs: https://discourse.charmhub.io/t/azure-integrator-doc-index/6101
-=======
 docs: https://discourse.charmhub.io/t/azure-integrator-docs-index/6218
->>>>>>> 3f263731
 maintainers: ['Cory Johns <johnsca@gmail.com>']
 series:
   - focal
